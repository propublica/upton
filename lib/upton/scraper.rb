--- conflicted
+++ resolved
@@ -299,34 +299,9 @@
     # Returns a list of page contents for each member of a paginated index,
     # e.g. a site listing links with 2+ pages.
     ##
-<<<<<<< HEAD
-
-    # def get_index_pages(original_url, pagination_index, options={})
-    #   resps = []
-    #   prev_url = nil
-
-    #   while resps.empty? || !resps.last.empty?
-    #     next_url = self.next_index_page_url(original_url, options[:pagination_param], pagination_index)
-    #     break if next_url.empty?
-    #     next_url = resolve_url(next_url, original_url)
-    #     break if next_url == prev_url
-
-    #     next_resp = self.get_page(next_url, options[:index_debug] || @index_debug, options).to_s
-    #     resps << next_resp
-    #     break unless options[:paginated] || options[:pagination_max_pages] === false || pagination_index <= options[:pagination_max_pages]
-    #     prev_url = next_url
-    #     pagination_index += options[:pagination_interval]
-    #   end
-    #   resps
-    # end
-
     def get_index_pages(original_url, pagination_index, options={})
       next_url = options[:paginated] ? self.next_index_page_url(original_url, options[:pagination_param], pagination_index) : original_url
       resps = [self.get_page(next_url, options[:index_debug] || @index_debug, options)]
-=======
-    def get_index_pages(url, pagination_index, options={})
-      resps = [self.get_page(url, options[:index_debug] || @index_debug, options)]
->>>>>>> 67d1b20b
       return resps unless options[:paginated]
 
       while !resps.last.empty?
@@ -336,10 +311,7 @@
         next_url = self.next_index_page_url(original_url, options[:pagination_param], pagination_index)
         next_url = resolve_url(next_url, original_url)
         break if next_url == prev_url || next_url.empty?
-<<<<<<< HEAD
-=======
-
->>>>>>> 67d1b20b
+
         next_resp = self.get_page(next_url, options[:index_debug] || @index_debug, options).to_s
         prev_url = next_url
         resps << next_resp
