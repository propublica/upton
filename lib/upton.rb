--- conflicted
+++ resolved
@@ -24,325 +24,4 @@
   # 2. Instance pages, which represent the goal of your scraping, e.g.
   #     job listings or news articles.
   ##
-<<<<<<< HEAD
-=======
-  class Scraper
-    EMPTY_STRING = ''
-
-    attr_accessor :verbose, :debug, :index_debug, :sleep_time_between_requests, :stash_folder, :url_array,
-      :paginated, :pagination_param, :pagination_max_pages, :pagination_start_index, :readable_filenames,
-      :pagination_interval
-
-    ##
-    # This is the main user-facing method for a basic scraper.
-    # Call +scrape+ with a block; this block will be called on
-    # the text of each instance page, (and optionally, its URL and its index
-    # in the list of instance URLs returned by +get_index+).
-    ##
-    def scrape(&blk)
-      self.url_array = self.get_index unless self.url_array
-      blk = Proc.new{|x| x} if blk.nil?
-      self.scrape_from_list(self.url_array, blk)
-    end
-
-    ##
-    # +index_url_or_array+: A list of string URLs, OR
-    #              the URL of the page containing the list of instances.
-    # +selector+: The XPath expression or CSS selector that specifies the
-    #              anchor elements within the page, if a url is specified for
-    #              the previous argument.
-    #
-    # These options are a shortcut. If you plan to override +get_index+, you
-    # do not need to set them.
-    # If you don't specify a selector, the first argument will be treated as a
-    # list of URLs.
-    ##
-    def initialize(index_url_or_array, selector="")
-
-      #if first arg is a valid URL, do already-written stuff;
-      #if it's not (or if it's a list?) don't bother with get_index, etc.
-      #e.g. Scraper.new(["http://jeremybmerrill.com"])
-
-      #TODO: rewrite this, because it's a little silly. (i.e. should be a more sensical division of how these arguments work)
-      if index_url_or_array.respond_to? :each_with_index
-        @url_array = index_url_or_array
-      else
-        @index_url = index_url_or_array
-        @index_selector = selector
-      end
-
-      # If true, then Upton prints information about when it gets
-      # files from the internet and when it gets them from its stash.
-      @verbose = false
-
-      # If true, then Upton fetches each instance page only once
-      # future requests for that file are responded to with the locally stashed
-      # version.
-      # You may want to set @debug to false for production (but maybe not).
-      # You can also control stashing behavior on a per-call basis with the
-      # optional second argument to get_page, if, for instance, you want to
-      # stash certain instance pages, e.g. based on their modification date.
-      @debug = true
-      # Index debug does the same, but for index pages.
-      @index_debug = false
-
-      # In order to not hammer servers, Upton waits for, by default, 30
-      # seconds between requests to the remote server.
-      @sleep_time_between_requests = 30 #seconds
-
-      # If true, then Upton will attempt to scrape paginated index pages
-      @paginated = false
-      # Default query string parameter used to specify the current page
-      @pagination_param = 'page'
-      # Default number of paginated pages to scrape
-      @pagination_max_pages = 2
-      # Default starting number for pagination (second page is this plus 1).
-      @pagination_start_index = 1
-      # Default value to increment page number by
-      @pagination_interval = 1
- 
-      # Folder name for stashes, if you want them to be stored somewhere else,
-      # e.g. under /tmp.
-      if @stash_folder
-        FileUtils.mkdir_p(@stash_folder) unless Dir.exists?(@stash_folder)
-      end
-    end
-
-    ##
-    # If instance pages are paginated, <b>you must override</b>
-    # this method to return the next URL, given the current URL and its index.
-    #
-    # If instance pages aren't paginated, there's no need to override this.
-    #
-    # Recursion stops if the fetching URL returns an empty string or an error.
-    #
-    # e.g. next_instance_page_url("http://whatever.com/article/upton-sinclairs-the-jungle?page=1", 2)
-    # ought to return "http://whatever.com/article/upton-sinclairs-the-jungle?page=2"
-    ##
-    def next_instance_page_url(url, pagination_index)
-      EMPTY_STRING
-    end
-
-    ##
-    # Return the next URL to scrape, given the current URL and its index.
-    #
-    # Recursion stops if the fetching URL returns an empty string or an error.
-    #
-    # If @paginated is not set (the default), this method returns an empty string.
-    #
-    # If @paginated is set, this method will return the next pagination URL
-    # to scrape using @pagination_param and the pagination_index.
-    #
-    # If the pagination_index is greater than @pagination_max_pages, then the
-    # method will return an empty string.
-    #
-    # Override this method to handle pagination is an alternative way
-    # e.g. next_index_page_url("http://whatever.com/articles?page=1", 2)
-    # ought to return "http://whatever.com/articles?page=2"
-    #
-    ##
-    def next_index_page_url(url, pagination_index)
-      return url unless @paginated
-
-      if pagination_index > @pagination_max_pages
-        puts "Exceeded pagination limit of #{@pagination_max_pages}" if @verbose
-        EMPTY_STRING
-      else
-        uri = URI.parse(url)
-        query = uri.query ? Hash[URI.decode_www_form(uri.query)] : {}
-        # update the pagination query string parameter
-        query[@pagination_param] = pagination_index
-        uri.query = URI.encode_www_form(query)
-        puts "Next index pagination url is #{uri}" if @verbose
-        uri.to_s
-      end
-    end
-
-    ##
-    # Writes the scraped result to a CSV at the given filename.
-    ##
-    def scrape_to_csv filename, &blk
-      require 'csv'
-      self.url_array = self.get_index unless self.url_array
-      CSV.open filename, 'wb' do |csv|
-        #this is a conscious choice: each document is a list of things, either single elements or rows (as lists).
-        self.scrape_from_list(self.url_array, blk).compact.each do |document|
-          if document[0].respond_to? :map
-            document.each{|row| csv << row }
-          else
-            csv << document
-          end
-        end
-        #self.scrape_from_list(self.url_array, blk).compact.each{|document| csv << document }
-      end
-    end
-
-    def scrape_to_tsv filename, &blk
-      require 'csv'
-      self.url_array = self.get_index unless self.url_array
-      CSV.open filename, 'wb', :col_sep => "\t" do |csv|
-        #this is a conscious choice: each document is a list of things, either single elements or rows (as lists).
-        self.scrape_from_list(self.url_array, blk).compact.each do |document|
-          if document[0].respond_to? :map
-            document.each{|row| csv << row }
-          else
-            csv << document
-          end
-        end
-        #self.scrape_from_list(self.url_array, blk).compact.each{|document| csv << document }
-      end
-    end
-
-    protected
-
-    ##
-    # Handles getting pages with Downlader, which handles stashing.
-    ##
-    def get_page(url, stash=false, options={})
-      return EMPTY_STRING if url.nil? || url.empty? #url is nil if the <a> lacks an `href` attribute.
-      global_options = {
-        :cache => stash,
-        :verbose => @verbose
-      }
-      if @readable_filenames
-        global_options[:readable_filenames] = true
-      end
-      if @stash_folder
-        global_options[:readable_filenames] = true
-        global_options[:cache_location] = @stash_folder
-      end
-      resp_and_cache = Downloader.new(url, global_options.merge(options)).get
-      if resp_and_cache[:from_resource]
-        puts "sleeping #{@sleep_time_between_requests} secs" if @verbose
-        sleep @sleep_time_between_requests
-      end
-      resp_and_cache[:resp]
-    end
-
-
-    ##
-    # sometimes URLs are relative, e.g. "index.html" as opposed to "http://site.com/index.html"
-    # resolve_url resolves them to absolute urls.
-    # absolute_url_str must be a URL, as a string that represents an absolute URL or a URI
-    ##
-    def resolve_url(href_str, absolute_url_str)
-      if absolute_url_str.class <= URI::Generic
-        absolute_url = absolute_url_str.dup
-      else
-        begin
-          absolute_url = URI(absolute_url_str).dup
-        rescue URI::InvalidURIError
-          raise ArgumentError, "#{absolute_url_str} must be represent a valid relative or absolute URI" 
-        end
-      end
-      raise ArgumentError, "#{absolute_url} must be absolute" unless absolute_url.absolute?
-      if href_str.class <= URI::Generic
-        href = href_str.dup
-      else
-        begin
-          href = URI(href_str).dup
-        rescue URI::InvalidURIError
-          raise ArgumentError, "#{href_str} must be represent a valid relative or absolute URI"
-        end
-      end
-
-      # return :href if :href is already absolute
-      return href.to_s if href.absolute?
-
-      #TODO: edge cases, see [issue #8](https://github.com/propublica/upton/issues/8)
-      URI.join(absolute_url.to_s, href.to_s).to_s
-    end
-
-    ##
-    # Return a list of URLs for the instances you want to scrape.
-    # This can optionally be overridden if, for example, the list of instances
-    # comes from an API.
-    ##
-    def get_index
-      index_pages = get_index_pages(@index_url, @pagination_start_index, @pagination_interval).map{|page| parse_index(page, @index_selector) }.flatten
-    end
-
-    # TODO: Not sure the best way to handle this
-    # Currently, #parse_index is called upon #get_index_pages,
-    #  which itself is dependent on @index_url
-    # Does @index_url stay unaltered for the lifetime of the Upton instance?
-    # It seems to at this point, but that may be something that gets
-    #  deprecated later
-    #
-    # So for now, @index_url is used in conjunction with resolve_url
-    # to make sure that this method returns absolute urls
-    # i.e. this method expects @index_url to always have an absolute address
-    # for the lifetime of an Upton instance
-    def parse_index(text, selector)
-      Nokogiri::HTML(text).search(selector).to_a.map do |a_element|
-        href = a_element["href"]
-        resolved_url = resolve_url( href, @index_url) unless href.nil?
-        puts "resolved #{href} to #{resolved_url}" if @verbose && resolved_url != href
-        resolved_url
-      end
-    end
-
-
-    ##
-    # Returns the concatenated output of each member of a paginated index,
-    # e.g. a site listing links with 2+ pages.
-    ##
-    def get_index_pages(original_url, pagination_index, pagination_interval, options={})
-      resps = []
-      prev_url = nil
-      while resps.empty? || !resps.last.empty?
-        next_url = self.next_index_page_url(original_url, pagination_index)
-        break if next_url.empty?
-        
-        next_url = resolve_url(next_url, original_url)
-        break if next_url == prev_url
-
-        next_resp = self.get_page(next_url, @index_debug, options).to_s
-        prev_url = next_url
-        pagination_index += pagination_interval
-        resps << next_resp
-      end
-      resps
-    end
-
-    ##
-    # Returns the instance at `url`.
-    #
-    # If the page is stashed, returns that, otherwise, fetches it from the web.
-    #
-    # If an instance is paginated, returns the concatenated output of each
-    # page, e.g. if a news article has two pages.
-    ##
-    def get_instance(url, pagination_index=0, options={})
-      resps = [self.get_page(url, @debug, options)]
-      pagination_index = pagination_index.to_i
-      prev_url = url
-      while !resps.last.empty?
-        next_url = self.next_instance_page_url(url, pagination_index + 1)
-        break if next_url == prev_url || next_url.empty?
-
-        next_resp = self.get_page(next_url, @debug, options)
-        prev_url = next_url
-        resps << next_resp
-      end
-      resps
-    end
-
-    # Just a helper for +scrape+.
-    def scrape_from_list(list, blk)
-      puts "Scraping #{list.size} instances" if @verbose
-      list.each_with_index.map do |instance_url, instance_index|
-        instance_resps = get_instance instance_url, nil, :instance_index => instance_index
-        instance_resps.each_with_index.map do |instance_resp, pagination_index|
-          blk.call(instance_resp, instance_url, instance_index, pagination_index)
-        end
-      end.flatten(1)
-    end
-
-    # it's often useful to have this slug method for uniquely (almost certainly) identifying pages.
-    def slug(url)
-      url.split("/")[-1].gsub(/\?.*/, "").gsub(/.html.*/, "")
-    end
->>>>>>> ed7abe4e
-
 end