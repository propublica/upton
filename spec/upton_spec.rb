--- conflicted
+++ resolved
@@ -140,13 +140,10 @@
       to_return(:body => '', :status => 200)
     stub_request(:get, "www.example.com/webinar.html").
       to_return(:body => File.new('./spec/data/webinar.html'), :status => 200)
-<<<<<<< HEAD
-=======
     stub_request(:get, "www.example.com/prosecutor.html").
       to_return(:body => File.new('./spec/data/prosecutor.html'), :status => 200)
     stub_request(:get, "www.example.com/sixfacts.html").
       to_return(:body => File.new('./spec/data/sixfacts.html'), :status => 200)
->>>>>>> aaaeb957
 
 
     propubscraper = Upton::Scraper.new("http://www.example.com/propublica_search.html", '.compact-list a.title-link')
